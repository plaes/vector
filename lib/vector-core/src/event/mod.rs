--- conflicted
+++ resolved
@@ -11,11 +11,7 @@
 
 use crate::ByteSizeOf;
 pub use ::value::Value;
-<<<<<<< HEAD
-pub use array::{EventArray, EventContainer, LogArray, MetricArray, TraceArray};
-=======
 pub use array::{into_event_stream, EventArray, EventContainer, LogArray, MetricArray, TraceArray};
->>>>>>> 2ddf714e
 pub use finalization::{
     BatchNotifier, BatchStatus, BatchStatusReceiver, EventFinalizer, EventFinalizers, EventStatus,
     Finalizable,
