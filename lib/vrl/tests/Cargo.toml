[package]
name = "vrl-tests"
version = "0.1.0"
authors = ["Vector Contributors <vector@datadoghq.com>"]
edition = "2021"
publish = false

[dependencies]
enrichment = { path = "../../enrichment" }
parser = { package = "vrl-parser", path = "../parser" }
stdlib = { package = "vrl-stdlib", path = "../stdlib" }
vector_common = { path = "../../vector-common", default-features = false }
vrl = { path = "../vrl" }

ansi_term = "0.12"
chrono = "0.4"
chrono-tz = "0.6"
clap = { version = "3.1.2", features = ["derive"] }
glob = "0.3"
prettydiff = "0.6"
regex = "1"
serde = "1"
serde_json = "1"
tracing-subscriber = { version = "0.3.9", default-features = false, features = ["fmt"] }

[target.'cfg(not(target_env = "msvc"))'.dependencies]
tikv-jemallocator = { version = "0.4.3" }

[features]
<<<<<<< HEAD
default = [ "vrl-vm" ]
vrl-vm = []
=======
default = []
>>>>>>> 2123bf55
<|MERGE_RESOLUTION|>--- conflicted
+++ resolved
@@ -27,9 +27,4 @@
 tikv-jemallocator = { version = "0.4.3" }
 
 [features]
-<<<<<<< HEAD
-default = [ "vrl-vm" ]
-vrl-vm = []
-=======
-default = []
->>>>>>> 2123bf55
+default = []