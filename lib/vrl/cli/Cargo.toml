[package]
name = "vrl-cli"
version = "0.1.0"
authors = ["Vector Contributors <vector@datadoghq.com>"]
edition = "2021"
publish = false
license = "MPL-2.0"

[[bin]]
name = "vrl"
path = "src/main.rs"

[dependencies]
bytes = "1.1.0"
clap = { version = "3.1.2", features = ["derive"] }
exitcode = "1"
indoc = "1.0.4"
once_cell = { version = "1.9", optional = true }
prettytable-rs = { version = "0.8", default-features = false, optional = true }
regex = { version = "1", default-features = false, optional = true, features = ["perf"] }
rustyline = { version = "9", default-features = false, optional = true }
serde_json = "1"
thiserror = "1"
vector_common = { path = "../../vector-common", default-features = false }
vrl = { path = "../vrl" }
webbrowser = { version = "0.6", default-features = false, optional = true }

[dependencies.stdlib]
package = "vrl-stdlib"
path = "../stdlib"

[features]
<<<<<<< HEAD
default = ["repl", "vrl-vm"]
repl = ["lazy_static", "prettytable-rs", "regex", "rustyline", "webbrowser"]
vrl-vm = []
=======
default = ["repl"]
repl = ["once_cell", "prettytable-rs", "regex", "rustyline", "webbrowser"]
>>>>>>> 2123bf55
<|MERGE_RESOLUTION|>--- conflicted
+++ resolved
@@ -30,11 +30,5 @@
 path = "../stdlib"
 
 [features]
-<<<<<<< HEAD
-default = ["repl", "vrl-vm"]
+default = ["repl"]
 repl = ["lazy_static", "prettytable-rs", "regex", "rustyline", "webbrowser"]
-vrl-vm = []
-=======
-default = ["repl"]
-repl = ["once_cell", "prettytable-rs", "regex", "rustyline", "webbrowser"]
->>>>>>> 2123bf55
