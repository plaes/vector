use crate::{
    config::{
        log_schema, DataType, GenerateConfig, Resource, SourceConfig, SourceContext,
        SourceDescription,
    },
    event::{Event, LookupBuf},
    internal_events::{HerokuLogplexRequestReadError, HerokuLogplexRequestReceived},
<<<<<<< HEAD
    log_event,
    shutdown::ShutdownSignal,
=======
>>>>>>> 8655861b
    sources::util::{add_query_parameters, ErrorMessage, HttpSource, HttpSourceAuthConfig},
    tls::TlsConfig,
};
use bytes::{Buf, Bytes};
use chrono::{DateTime, Utc};
use serde::{Deserialize, Serialize};
use std::{
    collections::HashMap,
    io::{BufRead, BufReader},
    net::SocketAddr,
    str::FromStr,
};

use warp::http::{HeaderMap, StatusCode};

#[derive(Deserialize, Serialize, Debug, Clone)]
pub struct LogplexConfig {
    address: SocketAddr,
    #[serde(default)]
    query_parameters: Vec<String>,
    tls: Option<TlsConfig>,
    auth: Option<HttpSourceAuthConfig>,
}

inventory::submit! {
    SourceDescription::new::<LogplexConfig>("logplex")
}

inventory::submit! {
    SourceDescription::new::<LogplexConfig>("heroku_logs")
}

impl GenerateConfig for LogplexConfig {
    fn generate_config() -> toml::Value {
        toml::Value::try_from(Self {
            address: "0.0.0.0:80".parse().unwrap(),
            query_parameters: Vec::new(),
            tls: None,
            auth: None,
        })
        .unwrap()
    }
}

#[derive(Clone, Default)]
struct LogplexSource {
    query_parameters: Vec<String>,
}

impl HttpSource for LogplexSource {
    fn build_event(
        &self,
        body: Bytes,
        header_map: HeaderMap,
        query_parameters: HashMap<String, String>,
        _full_path: &str,
    ) -> Result<Vec<Event>, ErrorMessage> {
        decode_message(body, header_map)
            .map(|events| add_query_parameters(events, &self.query_parameters, query_parameters))
    }
}

#[async_trait::async_trait]
#[typetag::serde(name = "heroku_logs")]
impl SourceConfig for LogplexConfig {
    async fn build(&self, cx: SourceContext) -> crate::Result<super::Source> {
        let source = LogplexSource {
            query_parameters: self.query_parameters.clone(),
        };
        source.run(
            self.address,
            "events",
            true,
            &self.tls,
            &self.auth,
            cx.out,
            cx.shutdown,
        )
    }

    fn output_type(&self) -> DataType {
        DataType::Log
    }

    fn source_type(&self) -> &'static str {
        "heroku_logs"
    }

    fn resources(&self) -> Vec<Resource> {
        vec![Resource::tcp(self.address)]
    }
}

// Add a compatibility alias to avoid breaking existing configs
#[derive(Deserialize, Serialize, Debug, Clone)]
pub struct LogplexCompatConfig(LogplexConfig);

#[async_trait::async_trait]
#[typetag::serde(name = "logplex")]
impl SourceConfig for LogplexCompatConfig {
    async fn build(&self, cx: SourceContext) -> crate::Result<super::Source> {
        self.0.build(cx).await
    }

    fn output_type(&self) -> DataType {
        self.0.output_type()
    }

    fn source_type(&self) -> &'static str {
        self.0.source_type()
    }

    fn resources(&self) -> Vec<Resource> {
        self.0.resources()
    }
}

fn decode_message(body: Bytes, header_map: HeaderMap) -> Result<Vec<Event>, ErrorMessage> {
    // Deal with headers
    let msg_count = match usize::from_str(get_header(&header_map, "Logplex-Msg-Count")?) {
        Ok(v) => v,
        Err(e) => return Err(header_error_message("Logplex-Msg-Count", &e.to_string())),
    };
    let frame_id = get_header(&header_map, "Logplex-Frame-Id")?;
    let drain_token = get_header(&header_map, "Logplex-Drain-Token")?;

    emit!(HerokuLogplexRequestReceived {
        msg_count,
        frame_id,
        drain_token
    });

    // Deal with body
    let events = body_to_events(body);

    if events.len() != msg_count {
        let error_msg = format!(
            "Parsed event count does not match message count header: {} vs {}",
            events.len(),
            msg_count
        );

        if cfg!(test) {
            panic!("{}", error_msg);
        }
        return Err(header_error_message("Logplex-Msg-Count", &error_msg));
    }

    Ok(events)
}

fn get_header<'a>(header_map: &'a HeaderMap, name: &str) -> Result<&'a str, ErrorMessage> {
    if let Some(header_value) = header_map.get(name) {
        header_value
            .to_str()
            .map_err(|e| header_error_message(name, &e.to_string()))
    } else {
        Err(header_error_message(name, "Header does not exist"))
    }
}

fn header_error_message(name: &str, msg: &str) -> ErrorMessage {
    ErrorMessage::new(
        StatusCode::BAD_REQUEST,
        format!("Invalid request header {:?}: {:?}", name, msg),
    )
}

fn body_to_events(body: Bytes) -> Vec<Event> {
    let rdr = BufReader::new(body.reader());
    rdr.lines()
        .filter_map(|res| {
            res.map_err(|error| emit!(HerokuLogplexRequestReadError { error }))
                .ok()
        })
        .filter(|s| !s.is_empty())
        .map(line_to_event)
        .collect()
}

fn line_to_event(line: String) -> Event {
    let parts = line.splitn(8, ' ').collect::<Vec<&str>>();

    let mut event = if parts.len() == 8 {
        let timestamp = parts[2];
        let hostname = parts[3];
        let app_name = parts[4];
        let proc_id = parts[5];
        let message = parts[7];

        let mut event = log_event! {
            log_schema().message_key().clone() => message.to_string(),
            log_schema().timestamp_key().clone() => chrono::Utc::now(),
        };
        let log = event.as_mut_log();

        if let Ok(ts) = timestamp.parse::<DateTime<Utc>>() {
            log.insert(log_schema().timestamp_key().clone(), ts);
        }

        log.insert(log_schema().host_key().clone(), hostname.to_owned());

        log.insert(LookupBuf::from("app_name"), app_name.to_owned());
        log.insert(LookupBuf::from("proc_id"), proc_id.to_owned());

        event
    } else {
        warn!(
            message = "Line didn't match expected logplex format, so raw message is forwarded.",
            fields = parts.len(),
            internal_log_rate_secs = 10
        );
        log_event! {
            log_schema().message_key().clone() => line.to_string(),
            log_schema().timestamp_key().clone() => chrono::Utc::now(),
        }
    };

    // Add source type
    event.as_mut_log().insert(
        log_schema().source_type_key().clone(),
        Bytes::from("heroku_logs"),
    );

    event
}

#[cfg(test)]
mod tests {
    use super::{HttpSourceAuthConfig, LogplexConfig};
    use crate::{
<<<<<<< HEAD
        config::{log_schema, GlobalOptions, SourceConfig},
        event::{Event, Lookup, Value},
=======
        config::{log_schema, SourceConfig, SourceContext},
        event::{Event, Value},
>>>>>>> 8655861b
        test_util::{collect_n, next_addr, trace_init, wait_for_tcp},
        Pipeline,
    };
    use chrono::{DateTime, Utc};
    use futures::channel::mpsc;
    use pretty_assertions::assert_eq;
    use std::net::SocketAddr;

    #[test]
    fn generate_config() {
        crate::test_util::test_generate_config::<LogplexConfig>();
    }

    async fn source(
        auth: Option<HttpSourceAuthConfig>,
        query_parameters: Vec<String>,
    ) -> (mpsc::Receiver<Event>, SocketAddr) {
        let (sender, recv) = Pipeline::new_test();
        let address = next_addr();
        tokio::spawn(async move {
            LogplexConfig {
                address,
                query_parameters,
                tls: None,
                auth,
            }
            .build(SourceContext::new_test(sender))
            .await
            .unwrap()
            .await
            .unwrap()
        });
        wait_for_tcp(address).await;
        (recv, address)
    }

    async fn send(
        address: SocketAddr,
        body: &str,
        auth: Option<HttpSourceAuthConfig>,
        query: &str,
    ) -> u16 {
        let len = body.lines().count();
        let mut req = reqwest::Client::new().post(&format!("http://{}/events?{}", address, query));
        if let Some(auth) = auth {
            req = req.basic_auth(auth.username, Some(auth.password));
        }
        req.header("Logplex-Msg-Count", len)
            .header("Logplex-Frame-Id", "frame-foo")
            .header("Logplex-Drain-Token", "drain-bar")
            .body(body.to_owned())
            .send()
            .await
            .unwrap()
            .status()
            .as_u16()
    }

    #[tokio::test]
    async fn logplex_handles_router_log() {
        trace_init();

        let body = r#"267 <158>1 2020-01-08T22:33:57.353034+00:00 host heroku router - at=info method=GET path="/cart_link" host=lumberjack-store.timber.io request_id=05726858-c44e-4f94-9a20-37df73be9006 fwd="73.75.38.87" dyno=web.1 connect=1ms service=22ms status=304 bytes=656 protocol=http"#;

        let auth = HttpSourceAuthConfig {
            username: "vector_user".to_owned(),
            password: "vector_pass".to_owned(),
        };

        let (rx, addr) = source(
            Some(auth.clone()),
            vec!["appname".to_string(), "absent".to_string()],
        )
        .await;

        assert_eq!(
            200,
            send(addr, body, Some(auth), "appname=lumberjack-store").await
        );

        let mut events = collect_n(rx, body.lines().count()).await;
        let event = events.remove(0);
        let log = event.as_log();

        assert_eq!(
            log[log_schema().message_key()],
            r#"at=info method=GET path="/cart_link" host=lumberjack-store.timber.io request_id=05726858-c44e-4f94-9a20-37df73be9006 fwd="73.75.38.87" dyno=web.1 connect=1ms service=22ms status=304 bytes=656 protocol=http"#.into()
        );
        assert_eq!(
            log[log_schema().timestamp_key()],
            "2020-01-08T22:33:57.353034+00:00"
                .parse::<DateTime<Utc>>()
                .unwrap()
                .into()
        );
        assert_eq!(log[log_schema().host_key()], "host".into());
        assert_eq!(log[log_schema().source_type_key()], "heroku_logs".into());
        assert_eq!(log[Lookup::from("appname")], "lumberjack-store".into());
        assert_eq!(log[Lookup::from("absent")], Value::Null);
    }

    #[test]
    fn logplex_handles_normal_lines() {
        let body = "267 <158>1 2020-01-08T22:33:57.353034+00:00 host heroku router - foo bar baz";
        let event = super::line_to_event(body.into());
        let log = event.as_log();

        assert_eq!(log[log_schema().message_key()], "foo bar baz".into());
        assert_eq!(
            log[log_schema().timestamp_key()],
            "2020-01-08T22:33:57.353034+00:00"
                .parse::<DateTime<Utc>>()
                .unwrap()
                .into()
        );
        assert_eq!(log[log_schema().host_key()], "host".into());
        assert_eq!(log[log_schema().source_type_key()], "heroku_logs".into());
    }

    #[test]
    fn logplex_handles_malformed_lines() {
        let body = "what am i doing here";
        let event = super::line_to_event(body.into());
        let log = event.as_log();

        assert_eq!(
            log[log_schema().message_key()],
            "what am i doing here".into()
        );
        assert!(log.get(log_schema().timestamp_key()).is_some());
        assert_eq!(log[log_schema().source_type_key()], "heroku_logs".into());
    }

    #[test]
    fn logplex_doesnt_blow_up_on_bad_framing() {
        let body = "1000000 <158>1 2020-01-08T22:33:57.353034+00:00 host heroku router - i'm not that long";
        let event = super::line_to_event(body.into());
        let log = event.as_log();

        assert_eq!(log[log_schema().message_key()], "i'm not that long".into());
        assert_eq!(
            log[log_schema().timestamp_key()],
            "2020-01-08T22:33:57.353034+00:00"
                .parse::<DateTime<Utc>>()
                .unwrap()
                .into()
        );
        assert_eq!(log[log_schema().host_key()], "host".into());
        assert_eq!(log[log_schema().source_type_key()], "heroku_logs".into());
    }
}<|MERGE_RESOLUTION|>--- conflicted
+++ resolved
@@ -5,11 +5,7 @@
     },
     event::{Event, LookupBuf},
     internal_events::{HerokuLogplexRequestReadError, HerokuLogplexRequestReceived},
-<<<<<<< HEAD
     log_event,
-    shutdown::ShutdownSignal,
-=======
->>>>>>> 8655861b
     sources::util::{add_query_parameters, ErrorMessage, HttpSource, HttpSourceAuthConfig},
     tls::TlsConfig,
 };
@@ -241,13 +237,8 @@
 mod tests {
     use super::{HttpSourceAuthConfig, LogplexConfig};
     use crate::{
-<<<<<<< HEAD
-        config::{log_schema, GlobalOptions, SourceConfig},
+        config::{log_schema, SourceConfig, SourceContext},
         event::{Event, Lookup, Value},
-=======
-        config::{log_schema, SourceConfig, SourceContext},
-        event::{Event, Value},
->>>>>>> 8655861b
         test_util::{collect_n, next_addr, trace_init, wait_for_tcp},
         Pipeline,
     };
