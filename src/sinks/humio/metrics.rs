--- conflicted
+++ resolved
@@ -1,14 +1,8 @@
 use super::{default_host_key, logs::HumioLogsConfig, Encoding};
 use crate::{
     config::{DataType, GenerateConfig, SinkConfig, SinkContext, SinkDescription, TransformConfig},
-<<<<<<< HEAD
     event::LookupBuf,
-    sinks::util::{
-        encoding::EncodingConfigWithDefault, BatchConfig, Compression, TowerRequestConfig,
-    },
-=======
     sinks::util::{encoding::EncodingConfig, BatchConfig, Compression, TowerRequestConfig},
->>>>>>> 334c3a5b
     sinks::{Healthcheck, VectorSink},
     template::Template,
     transforms::metric_to_log::MetricToLogConfig,
