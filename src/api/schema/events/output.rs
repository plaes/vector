use async_graphql::Union;

use super::{log::Log, metric::Metric, notification::EventNotification, trace::Trace};

use crate::api::tap::TapPayload;

#[derive(Union, Debug, Clone)]
/// An event or a notification
pub enum OutputEventsPayload {
    /// Log event
    Log(Log),

    /// Metric event
    Metric(Metric),

    // Notification
    Notification(EventNotification),

    /// Trace event
    Trace(Trace),
}

/// Convert an `api::TapPayload` to the equivalent GraphQL type.
impl From<TapPayload> for Vec<OutputEventsPayload> {
    fn from(t: TapPayload) -> Self {
        match t {
<<<<<<< HEAD
            TapPayload::Log(output, log_array) => log_array
                .into_iter()
                .map(|log| OutputEventsPayload::Log(Log::new(output.clone(), log)))
                .collect(),
            TapPayload::Metric(output, metric_array) => metric_array
                .into_iter()
                .map(|metric| OutputEventsPayload::Metric(Metric::new(output.clone(), metric)))
                .collect(),
            TapPayload::Notification(component_key, n) => match n {
                TapNotification::Matched => vec![OutputEventsPayload::Notification(
                    EventNotification::new(component_key, EventNotificationType::Matched),
                )],
                TapNotification::NotMatched => vec![OutputEventsPayload::Notification(
                    EventNotification::new(component_key, EventNotificationType::NotMatched),
                )],
            },
            TapPayload::Trace(output, trace_array) => trace_array
                .into_iter()
                .map(|trace| OutputEventsPayload::Trace(Trace::new(output.clone(), trace)))
                .collect(),
=======
            TapPayload::Log(output, ev) => Self::Log(Log::new(output, ev)),
            TapPayload::Metric(output, ev) => Self::Metric(Metric::new(output, ev)),
            TapPayload::Trace(output, ev) => Self::Trace(Trace::new(output, ev)),
            TapPayload::Notification(notification) => {
                Self::Notification(EventNotification { notification })
            }
>>>>>>> 2ddf714e
        }
    }
}<|MERGE_RESOLUTION|>--- conflicted
+++ resolved
@@ -24,7 +24,6 @@
 impl From<TapPayload> for Vec<OutputEventsPayload> {
     fn from(t: TapPayload) -> Self {
         match t {
-<<<<<<< HEAD
             TapPayload::Log(output, log_array) => log_array
                 .into_iter()
                 .map(|log| OutputEventsPayload::Log(Log::new(output.clone(), log)))
@@ -33,26 +32,15 @@
                 .into_iter()
                 .map(|metric| OutputEventsPayload::Metric(Metric::new(output.clone(), metric)))
                 .collect(),
-            TapPayload::Notification(component_key, n) => match n {
-                TapNotification::Matched => vec![OutputEventsPayload::Notification(
-                    EventNotification::new(component_key, EventNotificationType::Matched),
-                )],
-                TapNotification::NotMatched => vec![OutputEventsPayload::Notification(
-                    EventNotification::new(component_key, EventNotificationType::NotMatched),
-                )],
-            },
+            TapPayload::Notification(notification) => {
+                vec![OutputEventsPayload::Notification(EventNotification {
+                    notification,
+                })]
+            }
             TapPayload::Trace(output, trace_array) => trace_array
                 .into_iter()
                 .map(|trace| OutputEventsPayload::Trace(Trace::new(output.clone(), trace)))
                 .collect(),
-=======
-            TapPayload::Log(output, ev) => Self::Log(Log::new(output, ev)),
-            TapPayload::Metric(output, ev) => Self::Metric(Metric::new(output, ev)),
-            TapPayload::Trace(output, ev) => Self::Trace(Trace::new(output, ev)),
-            TapPayload::Notification(notification) => {
-                Self::Notification(EventNotification { notification })
-            }
->>>>>>> 2ddf714e
         }
     }
 }